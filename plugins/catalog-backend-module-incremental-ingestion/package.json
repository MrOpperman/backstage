--- conflicted
+++ resolved
@@ -1,10 +1,6 @@
 {
   "name": "@backstage/plugin-catalog-backend-module-incremental-ingestion",
-<<<<<<< HEAD
-  "version": "0.6.4",
-=======
   "version": "0.6.5-next.0",
->>>>>>> 66ce8958
   "description": "An entity provider for streaming large asset sources into the catalog",
   "backstage": {
     "role": "backend-plugin-module",
