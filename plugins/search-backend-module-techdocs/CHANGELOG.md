--- conflicted
+++ resolved
@@ -1,7 +1,5 @@
 # @backstage/plugin-search-backend-module-techdocs
 
-<<<<<<< HEAD
-=======
 ## 0.4.1-next.0
 
 ### Patch Changes
@@ -18,7 +16,6 @@
   - @backstage/plugin-permission-common@0.8.4
   - @backstage/plugin-search-common@1.2.17
 
->>>>>>> 66ce8958
 ## 0.4.0
 
 ### Minor Changes
