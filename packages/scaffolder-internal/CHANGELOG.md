# @internal/scaffolder

<<<<<<< HEAD
=======
## 0.0.8-next.0

### Patch Changes

- Updated dependencies
  - @backstage/plugin-scaffolder-react@1.15.0-next.0
  - @backstage/frontend-plugin-api@0.10.0

>>>>>>> 66ce8958
## 0.0.7

### Patch Changes

- Updated dependencies
  - @backstage/frontend-plugin-api@0.10.0
  - @backstage/plugin-scaffolder-react@1.14.6

## 0.0.7-next.2

### Patch Changes

- Updated dependencies
  - @backstage/frontend-plugin-api@0.10.0-next.2
  - @backstage/plugin-scaffolder-react@1.14.6-next.2

## 0.0.7-next.1

### Patch Changes

- Updated dependencies
  - @backstage/plugin-scaffolder-react@1.14.6-next.1
  - @backstage/frontend-plugin-api@0.9.6-next.1

## 0.0.7-next.0

### Patch Changes

- Updated dependencies
  - @backstage/plugin-scaffolder-react@1.14.6-next.0
  - @backstage/frontend-plugin-api@0.9.6-next.0

## 0.0.6

### Patch Changes

- Updated dependencies
  - @backstage/plugin-scaffolder-react@1.14.5
  - @backstage/frontend-plugin-api@0.9.5

## 0.0.6-next.3

### Patch Changes

- Updated dependencies
  - @backstage/frontend-plugin-api@0.9.5-next.3
  - @backstage/plugin-scaffolder-react@1.14.5-next.3

## 0.0.6-next.2

### Patch Changes

- Updated dependencies
  - @backstage/plugin-scaffolder-react@1.14.5-next.2
  - @backstage/frontend-plugin-api@0.9.5-next.2

## 0.0.6-next.1

### Patch Changes

- Updated dependencies
  - @backstage/frontend-plugin-api@0.9.5-next.1
  - @backstage/plugin-scaffolder-react@1.14.4-next.1

## 0.0.6-next.0

### Patch Changes

- Updated dependencies
  - @backstage/plugin-scaffolder-react@1.14.4-next.0
  - @backstage/frontend-plugin-api@0.9.5-next.0

## 0.0.5

### Patch Changes

- Updated dependencies
  - @backstage/plugin-scaffolder-react@1.14.3
  - @backstage/frontend-plugin-api@0.9.4

## 0.0.5-next.2

### Patch Changes

- Updated dependencies
  - @backstage/plugin-scaffolder-react@1.14.3-next.2
  - @backstage/frontend-plugin-api@0.9.4-next.0

## 0.0.5-next.1

### Patch Changes

- Updated dependencies
  - @backstage/plugin-scaffolder-react@1.14.3-next.1

## 0.0.5-next.0

### Patch Changes

- Updated dependencies
  - @backstage/plugin-scaffolder-react@1.14.3-next.0
  - @backstage/frontend-plugin-api@0.9.3

## 0.0.4

### Patch Changes

- Updated dependencies
  - @backstage/plugin-scaffolder-react@1.14.2
  - @backstage/frontend-plugin-api@0.9.3

## 0.0.4-next.2

### Patch Changes

- Updated dependencies
  - @backstage/plugin-scaffolder-react@1.14.2-next.2
  - @backstage/frontend-plugin-api@0.9.3-next.2

## 0.0.4-next.1

### Patch Changes

- Updated dependencies
  - @backstage/plugin-scaffolder-react@1.14.2-next.1
  - @backstage/frontend-plugin-api@0.9.3-next.1

## 0.0.4-next.0

### Patch Changes

- Updated dependencies
  - @backstage/plugin-scaffolder-react@1.14.2-next.0
  - @backstage/frontend-plugin-api@0.9.3-next.0

## 0.0.3

### Patch Changes

- Updated dependencies
  - @backstage/plugin-scaffolder-react@1.14.0

## 0.0.3-next.3

### Patch Changes

- Updated dependencies
  - @backstage/plugin-scaffolder-react@1.14.0-next.3

## 0.0.3-next.2

### Patch Changes

- Updated dependencies
  - @backstage/plugin-scaffolder-react@1.13.3-next.2

## 0.0.3-next.1

### Patch Changes

- Updated dependencies
  - @backstage/plugin-scaffolder-react@1.13.3-next.1

## 0.0.3-next.0

### Patch Changes

- Updated dependencies
  - @backstage/plugin-scaffolder-react@1.13.2-next.0

## 0.0.2

### Patch Changes

- Updated dependencies
  - @backstage/plugin-scaffolder-react@1.13.0

## 0.0.2-next.2

### Patch Changes

- Updated dependencies
  - @backstage/plugin-scaffolder-react@1.13.0-next.2

## 0.0.2-next.1

### Patch Changes

- Updated dependencies
  - @backstage/plugin-scaffolder-react@1.13.0-next.1

## 0.0.2-next.0

### Patch Changes

- Updated dependencies
  - @backstage/plugin-scaffolder-react@1.13.0-next.0<|MERGE_RESOLUTION|>--- conflicted
+++ resolved
@@ -1,7 +1,5 @@
 # @internal/scaffolder
 
-<<<<<<< HEAD
-=======
 ## 0.0.8-next.0
 
 ### Patch Changes
@@ -10,7 +8,6 @@
   - @backstage/plugin-scaffolder-react@1.15.0-next.0
   - @backstage/frontend-plugin-api@0.10.0
 
->>>>>>> 66ce8958
 ## 0.0.7
 
 ### Patch Changes
