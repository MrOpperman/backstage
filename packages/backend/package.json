--- conflicted
+++ resolved
@@ -18,20 +18,6 @@
     "migrate:create": "knex migrate:make -x ts"
   },
   "dependencies": {
-<<<<<<< HEAD
-    "@backstage/backend-common": "^0.1.1-alpha.13",
-    "@backstage/catalog-model": "^0.1.1-alpha.13",
-    "@backstage/config": "^0.1.1-alpha.13",
-    "@backstage/config-loader": "^0.1.1-alpha.13",
-    "@backstage/plugin-auth-backend": "^0.1.1-alpha.13",
-    "@backstage/plugin-catalog-backend": "^0.1.1-alpha.13",
-    "@backstage/plugin-identity-backend": "^0.1.1-alpha.13",
-    "@backstage/plugin-proxy-backend": "^0.1.1-alpha.13",
-    "@backstage/plugin-rollbar-backend": "^0.1.1-alpha.13",
-    "@backstage/plugin-scaffolder-backend": "^0.1.1-alpha.13",
-    "@backstage/plugin-sentry-backend": "^0.1.1-alpha.13",
-    "@backstage/plugin-techdocs-backend": "^0.1.1-alpha.13",
-=======
     "@backstage/backend-common": "^0.1.1-alpha.16",
     "@backstage/catalog-model": "^0.1.1-alpha.16",
     "@backstage/config": "^0.1.1-alpha.16",
@@ -45,7 +31,6 @@
     "@backstage/plugin-sentry-backend": "^0.1.1-alpha.16",
     "@backstage/plugin-techdocs-backend": "^0.1.1-alpha.16",
     "@backstage/plugin-graphql-backend": "^0.1.1-alpha.16",
->>>>>>> db5e0408
     "@octokit/rest": "^18.0.0",
     "dockerode": "^3.2.0",
     "express": "^4.17.1",
